--- conflicted
+++ resolved
@@ -145,7 +145,112 @@
 	}
 }
 
-<<<<<<< HEAD
+func TestSSEServer_PathMethods(t *testing.T) {
+	t.Run("DefaultPaths", func(t *testing.T) {
+		// Create SSE server with default configuration
+		server := NewSSEServer("test-server", "1.0.0")
+
+		// Test default paths
+		if server.BasePath() != "" {
+			t.Errorf("Expected default BasePath to be empty, got %q", server.BasePath())
+		}
+		if server.SSEEndpoint() != "/sse" {
+			t.Errorf("Expected default SSEEndpoint to be '/sse', got %q", server.SSEEndpoint())
+		}
+		if server.MessageEndpoint() != "/message" {
+			t.Errorf("Expected default MessageEndpoint to be '/message', got %q", server.MessageEndpoint())
+		}
+		if server.SSEPath() != "/sse" {
+			t.Errorf("Expected default SSEPath to be '/sse', got %q", server.SSEPath())
+		}
+		if server.MessagePath() != "/message" {
+			t.Errorf("Expected default MessagePath to be '/message', got %q", server.MessagePath())
+		}
+	})
+
+	t.Run("CustomBasePath", func(t *testing.T) {
+		// Create SSE server with custom base path
+		server := NewSSEServer("test-server", "1.0.0", WithBasePath("/api/v1"))
+
+		// Test custom paths
+		if server.BasePath() != "/api/v1" {
+			t.Errorf("Expected BasePath to be '/api/v1', got %q", server.BasePath())
+		}
+		if server.SSEEndpoint() != "/sse" {
+			t.Errorf("Expected SSEEndpoint to be '/sse', got %q", server.SSEEndpoint())
+		}
+		if server.MessageEndpoint() != "/message" {
+			t.Errorf("Expected MessageEndpoint to be '/message', got %q", server.MessageEndpoint())
+		}
+		if server.SSEPath() != "/api/v1/sse" {
+			t.Errorf("Expected SSEPath to be '/api/v1/sse', got %q", server.SSEPath())
+		}
+		if server.MessagePath() != "/api/v1/message" {
+			t.Errorf("Expected MessagePath to be '/api/v1/message', got %q", server.MessagePath())
+		}
+	})
+
+	t.Run("CustomEndpoints", func(t *testing.T) {
+		// Create SSE server with custom endpoints
+		server := NewSSEServer("test-server", "1.0.0",
+			WithBasePath("/mcp"),
+			WithSSEEndpoint("/events"),
+			WithMessageEndpoint("/msgs"))
+
+		// Test custom endpoint paths
+		if server.BasePath() != "/mcp" {
+			t.Errorf("Expected BasePath to be '/mcp', got %q", server.BasePath())
+		}
+		if server.SSEEndpoint() != "/events" {
+			t.Errorf("Expected SSEEndpoint to be '/events', got %q", server.SSEEndpoint())
+		}
+		if server.MessageEndpoint() != "/msgs" {
+			t.Errorf("Expected MessageEndpoint to be '/msgs', got %q", server.MessageEndpoint())
+		}
+		if server.SSEPath() != "/mcp/events" {
+			t.Errorf("Expected SSEPath to be '/mcp/events', got %q", server.SSEPath())
+		}
+		if server.MessagePath() != "/mcp/msgs" {
+			t.Errorf("Expected MessagePath to be '/mcp/msgs', got %q", server.MessagePath())
+		}
+	})
+
+	t.Run("EmptyBasePath", func(t *testing.T) {
+		// Create SSE server with empty base path
+		server := NewSSEServer("test-server", "1.0.0", WithBasePath(""))
+
+		// Test empty base path
+		if server.BasePath() != "" {
+			t.Errorf("Expected BasePath to be empty, got %q", server.BasePath())
+		}
+		if server.SSEPath() != "/sse" {
+			t.Errorf("Expected SSEPath to be '/sse', got %q", server.SSEPath())
+		}
+		if server.MessagePath() != "/message" {
+			t.Errorf("Expected MessagePath to be '/message', got %q", server.MessagePath())
+		}
+	})
+
+	t.Run("RootBasePath", func(t *testing.T) {
+		// Create SSE server with root base path
+		server := NewSSEServer("test-server", "1.0.0", WithBasePath("/"))
+
+		// Test root base path - "/" might be normalized to empty string
+		basePath := server.BasePath()
+		if basePath != "/" && basePath != "" {
+			t.Errorf("Expected BasePath to be '/' or empty, got %q", basePath)
+		}
+
+		// SSE and Message paths should still be correct
+		if server.SSEPath() != "/sse" {
+			t.Errorf("Expected SSEPath to be '/sse', got %q", server.SSEPath())
+		}
+		if server.MessagePath() != "/message" {
+			t.Errorf("Expected MessagePath to be '/message', got %q", server.MessagePath())
+		}
+	})
+}
+
 // TestSessionIDGenerator tests the custom session ID generator functionality
 func TestSessionIDGenerator(t *testing.T) {
 	t.Run("DefaultSessionIDGenerator", func(t *testing.T) {
@@ -232,110 +337,4 @@
 
 func (g *testSessionIDGenerator) GenerateSessionID(r *http.Request) string {
 	return g.prefix + "-" + r.RemoteAddr + "-generated"
-=======
-func TestSSEServer_PathMethods(t *testing.T) {
-	t.Run("DefaultPaths", func(t *testing.T) {
-		// Create SSE server with default configuration
-		server := NewSSEServer("test-server", "1.0.0")
-
-		// Test default paths
-		if server.BasePath() != "" {
-			t.Errorf("Expected default BasePath to be empty, got %q", server.BasePath())
-		}
-		if server.SSEEndpoint() != "/sse" {
-			t.Errorf("Expected default SSEEndpoint to be '/sse', got %q", server.SSEEndpoint())
-		}
-		if server.MessageEndpoint() != "/message" {
-			t.Errorf("Expected default MessageEndpoint to be '/message', got %q", server.MessageEndpoint())
-		}
-		if server.SSEPath() != "/sse" {
-			t.Errorf("Expected default SSEPath to be '/sse', got %q", server.SSEPath())
-		}
-		if server.MessagePath() != "/message" {
-			t.Errorf("Expected default MessagePath to be '/message', got %q", server.MessagePath())
-		}
-	})
-
-	t.Run("CustomBasePath", func(t *testing.T) {
-		// Create SSE server with custom base path
-		server := NewSSEServer("test-server", "1.0.0", WithBasePath("/api/v1"))
-
-		// Test custom paths
-		if server.BasePath() != "/api/v1" {
-			t.Errorf("Expected BasePath to be '/api/v1', got %q", server.BasePath())
-		}
-		if server.SSEEndpoint() != "/sse" {
-			t.Errorf("Expected SSEEndpoint to be '/sse', got %q", server.SSEEndpoint())
-		}
-		if server.MessageEndpoint() != "/message" {
-			t.Errorf("Expected MessageEndpoint to be '/message', got %q", server.MessageEndpoint())
-		}
-		if server.SSEPath() != "/api/v1/sse" {
-			t.Errorf("Expected SSEPath to be '/api/v1/sse', got %q", server.SSEPath())
-		}
-		if server.MessagePath() != "/api/v1/message" {
-			t.Errorf("Expected MessagePath to be '/api/v1/message', got %q", server.MessagePath())
-		}
-	})
-
-	t.Run("CustomEndpoints", func(t *testing.T) {
-		// Create SSE server with custom endpoints
-		server := NewSSEServer("test-server", "1.0.0",
-			WithBasePath("/mcp"),
-			WithSSEEndpoint("/events"),
-			WithMessageEndpoint("/msgs"))
-
-		// Test custom endpoint paths
-		if server.BasePath() != "/mcp" {
-			t.Errorf("Expected BasePath to be '/mcp', got %q", server.BasePath())
-		}
-		if server.SSEEndpoint() != "/events" {
-			t.Errorf("Expected SSEEndpoint to be '/events', got %q", server.SSEEndpoint())
-		}
-		if server.MessageEndpoint() != "/msgs" {
-			t.Errorf("Expected MessageEndpoint to be '/msgs', got %q", server.MessageEndpoint())
-		}
-		if server.SSEPath() != "/mcp/events" {
-			t.Errorf("Expected SSEPath to be '/mcp/events', got %q", server.SSEPath())
-		}
-		if server.MessagePath() != "/mcp/msgs" {
-			t.Errorf("Expected MessagePath to be '/mcp/msgs', got %q", server.MessagePath())
-		}
-	})
-
-	t.Run("EmptyBasePath", func(t *testing.T) {
-		// Create SSE server with empty base path
-		server := NewSSEServer("test-server", "1.0.0", WithBasePath(""))
-
-		// Test empty base path
-		if server.BasePath() != "" {
-			t.Errorf("Expected BasePath to be empty, got %q", server.BasePath())
-		}
-		if server.SSEPath() != "/sse" {
-			t.Errorf("Expected SSEPath to be '/sse', got %q", server.SSEPath())
-		}
-		if server.MessagePath() != "/message" {
-			t.Errorf("Expected MessagePath to be '/message', got %q", server.MessagePath())
-		}
-	})
-
-	t.Run("RootBasePath", func(t *testing.T) {
-		// Create SSE server with root base path
-		server := NewSSEServer("test-server", "1.0.0", WithBasePath("/"))
-
-		// Test root base path - "/" might be normalized to empty string
-		basePath := server.BasePath()
-		if basePath != "/" && basePath != "" {
-			t.Errorf("Expected BasePath to be '/' or empty, got %q", basePath)
-		}
-
-		// SSE and Message paths should still be correct
-		if server.SSEPath() != "/sse" {
-			t.Errorf("Expected SSEPath to be '/sse', got %q", server.SSEPath())
-		}
-		if server.MessagePath() != "/message" {
-			t.Errorf("Expected MessagePath to be '/message', got %q", server.MessagePath())
-		}
-	})
->>>>>>> c23f55c2
 }